--- conflicted
+++ resolved
@@ -179,112 +179,6 @@
     conflicts('+vtune',     when='@composer.0:composer.9999')
 
     @property
-<<<<<<< HEAD
-=======
-    def blas_libs(self):
-        spec = self.spec
-        prefix = self.prefix
-        shared = '+shared' in spec
-
-        if '+ilp64' in spec:
-            mkl_integer = ['libmkl_intel_ilp64']
-        else:
-            mkl_integer = ['libmkl_intel_lp64']
-
-        mkl_threading = ['libmkl_sequential']
-
-        omp_libs = LibraryList([])
-
-        if spec.satisfies('threads=openmp'):
-            if '%intel' in spec:
-                mkl_threading = ['libmkl_intel_thread']
-                omp_threading = ['libiomp5']
-
-                omp_root = prefix.compilers_and_libraries.linux.lib.intel64
-                omp_libs = find_libraries(
-                    omp_threading, root=omp_root, shared=shared)
-            elif '%gcc' in spec:
-                mkl_threading = ['libmkl_gnu_thread']
-
-                gcc = Executable(self.compiler.cc)
-                omp_libs = gcc('--print-file-name', 'libgomp.{0}'.format(
-                    dso_suffix), output=str)
-                omp_libs = LibraryList(omp_libs)
-
-        # TODO: TBB threading: ['libmkl_tbb_thread', 'libtbb', 'libstdc++']
-
-        mkl_root = prefix.compilers_and_libraries.linux.mkl.lib.intel64
-
-        mkl_libs = find_libraries(
-            mkl_integer + mkl_threading + ['libmkl_core'],
-            root=mkl_root,
-            shared=shared
-        )
-
-        # Intel MKL link line advisor recommends these system libraries
-        system_libs = find_system_libraries(
-            ['libpthread', 'libm', 'libdl'],
-            shared=shared
-        )
-
-        return mkl_libs + omp_libs + system_libs
-
-    @property
-    def lapack_libs(self):
-        return self.blas_libs
-
-    @property
-    def scalapack_libs(self):
-        libnames = ['libmkl_scalapack']
-        if self.spec.satisfies('^openmpi'):
-            libnames.append('libmkl_blacs_openmpi')
-        elif self.spec.satisfies('^mpich@1'):
-            libnames.append('libmkl_blacs')
-        elif self.spec.satisfies('^mpich@2:'):
-            libnames.append('libmkl_blacs_intelmpi')
-        elif self.spec.satisfies('^mvapich2'):
-            libnames.append('libmkl_blacs_intelmpi')
-        elif self.spec.satisfies('^mpt'):
-            libnames.append('libmkl_blacs_sgimpt')
-        # TODO: ^intel-parallel-studio can mean intel mpi, a compiler or a lib
-        # elif self.spec.satisfies('^intel-parallel-studio'):
-        #     libnames.append('libmkl_blacs_intelmpi')
-        else:
-            raise InstallError('No MPI found for scalapack')
-
-        integer = 'ilp64' if '+ilp64' in self.spec else 'lp64'
-        mkl_root = self.prefix.compilers_and_libraries.linux.mkl.lib.intel64
-        shared = True if '+shared' in self.spec else False
-
-        libs = find_libraries(
-            ['{0}_{1}'.format(l, integer) for l in libnames],
-            root=mkl_root,
-            shared=shared
-        )
-        return libs
-
-    @property
-    def mpi_libs(self):
-        mpi_root = self.prefix.compilers_and_libraries.linux.mpi.lib64
-        query_parameters = self.spec.last_query.extra_parameters
-        libraries = ['libmpifort', 'libmpi']
-
-        if 'cxx' in query_parameters:
-            libraries = ['libmpicxx'] + libraries
-
-        return find_libraries(
-            libraries, root=mpi_root, shared=True, recursive=True
-        )
-
-    @property
-    def mpi_headers(self):
-        # recurse from self.prefix will find too many things for all the
-        # supported sub-architectures like 'mic'
-        mpi_root = self.prefix.compilers_and_libraries.linux.mpi.include64
-        return find_headers('mpi', root=mpi_root, recursive=False)
-
-    @property
->>>>>>> d3ed46e9
     def components(self):
         spec = self.spec
         edition = self.version[0]
@@ -488,4 +382,4 @@
             filter_file('^SCRIPTPATH=.*',
                         'SCRIPTPATH={0}'.format(self.prefix),
                         f)
-        # Don't bother with the csh version.+        # Don't bother with the csh version.
