##############################################################################
# Copyright (c) 2013, Lawrence Livermore National Security, LLC.
# Produced at the Lawrence Livermore National Laboratory.
#
# This file is part of Spack.
# Written by Todd Gamblin, tgamblin@llnl.gov, All rights reserved.
# LLNL-CODE-647188
#
# For details, see https://scalability-llnl.github.io/spack
# Please also see the LICENSE file for our notice and the LGPL.
#
# This program is free software; you can redistribute it and/or modify
# it under the terms of the GNU General Public License (as published by
# the Free Software Foundation) version 2.1 dated February 1999.
#
# This program is distributed in the hope that it will be useful, but
# WITHOUT ANY WARRANTY; without even the IMPLIED WARRANTY OF
# MERCHANTABILITY or FITNESS FOR A PARTICULAR PURPOSE. See the terms and
# conditions of the GNU General Public License for more details.
#
# You should have received a copy of the GNU Lesser General Public License
# along with this program; if not, write to the Free Software Foundation,
# Inc., 59 Temple Place, Suite 330, Boston, MA 02111-1307 USA
##############################################################################
from spack import *

from contextlib import closing
from glob import glob

class Gcc(Package):
    """The GNU Compiler Collection includes front ends for C, C++,
       Objective-C, Fortran, and Java."""
    homepage = "https://gcc.gnu.org"

    url = "http://open-source-box.org/gcc/gcc-4.9.2/gcc-4.9.2.tar.bz2"
    list_url = 'http://open-source-box.org/gcc/'
    list_depth = 2

    version('5.2.0', 'a51bcfeb3da7dd4c623e27207ed43467')
    version('4.9.3', '6f831b4d251872736e8e9cc09746f327')
    version('4.9.2', '4df8ee253b7f3863ad0b86359cd39c43')
    version('4.9.1', 'fddf71348546af523353bd43d34919c1')
    version('4.8.5', '80d2c2982a3392bb0b89673ff136e223')
    version('4.8.4', '5a84a30839b2aca22a2d723de2a626ec')
    version('4.7.4', '4c696da46297de6ae77a82797d2abe28')
    version('4.6.4', 'b407a3d1480c11667f293bfb1f17d1a4')
    version('4.5.4', '27e459c2566b8209ab064570e1b378f7')
    
    variant('binutils', default=False, description='Add a dependency on binutils')
    variant('libelf', default=False, description='Add a dependency on libelf')
    variant('isl', default=True, description='Add a dependency on isl')

    depends_on("mpfr")
    depends_on("gmp")
    depends_on("mpc")     # when @4.5:
<<<<<<< HEAD
    depends_on("libelf", when='+libelf')
    depends_on("binutils",when="+binutils")
=======
    depends_on("libelf")
    depends_on("binutils~libiberty")
>>>>>>> 1f662465

    # Save these until we can do optional deps.
    depends_on("isl", when='@5.0:+isl')
    #depends_on("ppl")
    #depends_on("cloog")

    def install(self, spec, prefix):
        # libjava/configure needs a minor fix to install into spack paths.
        filter_file(r"'@.*@'", "'@[[:alnum:]]*@'", 'libjava/configure', string=True)

        enabled_languages = set(('c', 'c++', 'fortran', 'java', 'objc'))
        if spec.satisfies("@4.7.1:"):
            enabled_languages.add('go')

        # Generic options to compile GCC
        options = ["--prefix=%s" % prefix,
                   "--libdir=%s/lib64" % prefix,
                   "--disable-multilib",
                   "--enable-languages=" + ','.join(enabled_languages),
                   "--with-mpc=%s"    % spec['mpc'].prefix,
                   "--with-mpfr=%s"   % spec['mpfr'].prefix,
                   "--with-gmp=%s"    % spec['gmp'].prefix,
                   "--enable-lto",
                   "--with-gnu-ld",
                   "--with-gnu-as",
                   "--with-quad"]
        # Libelf
        if '+libelf' in spec:
            libelf_options = ["--with-libelf=%s" % spec['libelf'].prefix]
            options.extend(libelf_options)

        # Binutils
        if '+binutils' in spec:
            binutils_options = ["--with-stage1-ldflags=%s" % self.rpath_args,
                                "--with-boot-ldflags=%s"   % self.rpath_args,
                                "--with-ld=%s/bin/ld" % spec['binutils'].prefix,
                                "--with-as=%s/bin/as" % spec['binutils'].prefix]
            options.extend(binutils_options)
            
        # Isl
        if spec.satisfies('@5.0:+isl'):
            isl_options = ["--with-isl=%s" % spec['isl'].prefix]
            options.extend(isl_options)

        # Rest of install is straightforward.
        configure(*options)
        make()
        make("install")

        self.write_rpath_specs()


    @property
    def spec_dir(self):
        # e.g. lib64/gcc/x86_64-unknown-linux-gnu/4.9.2
        spec_dir = glob("%s/lib64/gcc/*/*" % self.prefix)
        return spec_dir[0] if spec_dir else None


    def write_rpath_specs(self):
        """Generate a spec file so the linker adds a rpath to the libs
           the compiler used to build the executable."""
        if not self.spec_dir:
            tty.warn("Could not install specs for %s." % self.spec.format('$_$@'))
            return

        gcc = Executable(join_path(self.prefix.bin, 'gcc'))
        lines = gcc('-dumpspecs', return_output=True).strip().split("\n")
        specs_file = join_path(self.spec_dir, 'specs')
        with closing(open(specs_file, 'w')) as out:
            for line in lines:
                out.write(line + "\n")
                if line.startswith("*link:"):
                    out.write("-rpath %s/lib:%s/lib64 \\\n"% (self.prefix, self.prefix))
        set_install_permissions(specs_file)<|MERGE_RESOLUTION|>--- conflicted
+++ resolved
@@ -47,22 +47,15 @@
     version('4.5.4', '27e459c2566b8209ab064570e1b378f7')
     
     variant('binutils', default=False, description='Add a dependency on binutils')
-    variant('libelf', default=False, description='Add a dependency on libelf')
-    variant('isl', default=True, description='Add a dependency on isl')
-
+    
     depends_on("mpfr")
     depends_on("gmp")
     depends_on("mpc")     # when @4.5:
-<<<<<<< HEAD
-    depends_on("libelf", when='+libelf')
-    depends_on("binutils",when="+binutils")
-=======
     depends_on("libelf")
-    depends_on("binutils~libiberty")
->>>>>>> 1f662465
+    depends_on("binutils~libiberty", when="+binutils")
 
     # Save these until we can do optional deps.
-    depends_on("isl", when='@5.0:+isl')
+    depends_on("isl", when='@5.0:')
     #depends_on("ppl")
     #depends_on("cloog")
 
