--- conflicted
+++ resolved
@@ -33,14 +33,11 @@
 TODO: make this customizable and allow users to configure
       concretization  policies.
 """
-import collections
-from llnl.util.filesystem import join_path
 import spack
 import spack.spec
 import spack.compilers
 import spack.architecture
 import spack.error
-from spack.util.naming import mod_to_class
 from spack.version import *
 from functools import partial
 from spec import DependencyMap
@@ -68,30 +65,6 @@
             if not spec_w_preferred_providers:
                 spec_w_preferred_providers = spec
             provider_cmp = partial(spack.pkgsort.provider_compare, spec_w_preferred_providers.name, spec.name)
-<<<<<<< HEAD
-            packages = sorted(providers, cmp=provider_cmp)
-        else:
-            packages = [spec]
-
-        # For each candidate package, if it has externals add those to the candidates
-        # if it's a nobuild, then only add the externals.
-        result = []
-        all_compilers = spack.compilers.all_compilers()
-        for pkg in packages:
-            externals = spec_externals(pkg)
-            buildable = not is_spec_nobuild(pkg)
-            if buildable:
-                result.append((pkg, None, None))
-            for ext in externals:
-                if ext[0].satisfies(spec):
-                    result.append(ext)
-#            if externals:
-#                sorted_externals = sorted(externals, cmp=lambda a,b: a[0].__cmp__(b[0]))
-#                for external in sorted_externals:
-#                    if external[0].satisfies(spec):
-#                        result.append(external)
-        if not result:
-=======
             candidates = sorted(providers, cmp=provider_cmp)
 
         # For each candidate package, if it has externals, add those to the usable list.
@@ -108,7 +81,6 @@
         # If nothing is in the usable list now, it's because we aren't
         # allowed to build anything.
         if not usable:
->>>>>>> d3916707
             raise NoBuildError(spec)
 
         def cmp_externals(a, b):
@@ -145,55 +117,6 @@
         if not abi_exemplar:
             abi_exemplar = spec.root
 
-<<<<<<< HEAD
-        # Choose an ABI-compatible candidate, or the first match otherwise.
-        candidate = None
-        if other_spec:
-            candidate = next((c for c in candidates if spack.abi.compatible(c[0], other_spec)), None)
-            if not candidate:
-                # Try a looser ABI matching
-                candidate = next((c for c in candidates if spack.abi.compatible(c[0], other_spec, loose=True)), None)
-        if not candidate:
-            # No ABI matches. Pick the top choice based on the orignal preferences.
-            candidate = candidates[0]
-
-        external_module = candidate[2]
-        external = candidate[1]
-        candidate_spec = candidate[0]
-        changed = False
-
-        # If we're external then trim the dependencies
-        if external:
-            if (spec.dependencies):
-                changed = True
-            spec.dependencies = DependencyMap()
-            candidate_spec.dependencies = DependencyMap()
-
-        def fequal(candidate_field, spec_field):
-            return (not candidate_field) or (candidate_field == spec_field)
-        if (fequal(candidate_spec.name, spec.name) and
-            fequal(candidate_spec.versions, spec.versions) and
-            fequal(candidate_spec.compiler, spec.compiler) and
-            fequal(candidate_spec.architecture, spec.architecture) and
-            fequal(candidate_spec.dependencies, spec.dependencies) and
-            fequal(candidate_spec.variants, spec.variants) and
-            fequal(external, spec.external)):
-            return changed
-
-        # Refine this spec to the candidate.
-        if spec.virtual:
-            spec._replace_with(candidate_spec)
-            changed = True
-        if spec._dup(candidate_spec, deps=False, cleardeps=False):
-            changed = True
-
-        if not spec.external and external:
-            spec.external = external
-            changed = True
-        if not spec.external_module and external_module:
-            spec.external_module = external_module
-            changed = True
-=======
         # Make a list including ABI compatibility of specs with the exemplar.
         strict = [spack.abi.compatible(c, abi_exemplar) for c in candidates]
         loose  = [spack.abi.compatible(c, abi_exemplar, loose=True) for c in candidates]
@@ -204,7 +127,6 @@
         #   1. We reverse because True > False.
         #   2. Sort is stable, so c's keep their order.
         keys.sort(key=lambda k:k[:2], reverse=True)
->>>>>>> d3916707
 
         # Pull the candidates back out and return them in order
         candidates = [c for s,l,c in keys]
@@ -231,7 +153,7 @@
 
         # If there are known available versions, return the most recent
         # version that satisfies the spec
-        pkg = spec.package # Gives error here with dynist
+        pkg = spec.package
         cmp_versions = partial(spack.pkgsort.version_compare, spec.name)
         valid_versions = sorted(
             [v for v in pkg.versions
@@ -360,7 +282,11 @@
             return False
 
         #Find the another spec that has a compiler, or the root if none do
+#ifdef NEW
         other_spec = spec if spec.compiler else find_spec(spec, lambda(x) : x.compiler)
+#else /* not NEW */
+        other_spec = find_spec(spec, lambda(x) : x.compiler)
+#endif /* not NEW */
         if not other_spec:
             other_spec = spec.root
         other_compiler = other_spec.compiler
