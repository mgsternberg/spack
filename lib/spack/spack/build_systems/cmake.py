--- conflicted
+++ resolved
@@ -178,8 +178,7 @@
             self._if_make_target_execute('test')
 
     # Check that self.prefix is there after installation
-<<<<<<< HEAD
-    PackageBase.sanity_check('install')(PackageBase.sanity_check_prefix)
+    run_after('install')(PackageBase.sanity_check_prefix)
 
     def write_spconfig(self, spconfig_fname):
         # Set-up the environment
@@ -242,6 +241,3 @@
             fout.write('\nproc = subprocess.Popen(cmd, env=env)\nproc.wait()\n')
             set_executable(spconfig_fname)
             return spconfig_fname
-=======
-    run_after('install')(PackageBase.sanity_check_prefix)
->>>>>>> e34acd00
