--- conflicted
+++ resolved
@@ -22,15 +22,10 @@
 # along with this program; if not, write to the Free Software Foundation,
 # Inc., 59 Temple Place, Suite 330, Boston, MA 02111-1307 USA
 ##############################################################################
-<<<<<<< HEAD
+import os
 from external import argparse
-=======
-import argparse
-import os
 
 import llnl.util.tty as tty
->>>>>>> e301d623
-
 import spack
 import spack.cmd
 
@@ -43,11 +38,11 @@
 
     dir_parser = subparser.add_mutually_exclusive_group()
     dir_parser.add_argument(
-        '-d', '--stage-dir', action='store_const', dest='print_dir',
-        const='stage', help="Prints out the stage directory for a spec.")
+        '-d', '--print-stage-dir', action='store_const', dest='print_dir',
+        const='print_stage', help="Prints out the stage directory for a spec.")
     dir_parser.add_argument(
-        '-b', '--build-dir', action='store_const', dest='print_dir',
-        const='build', help="Prints out the expanded archive path for a spec.")
+        '-b', '--print-build-dir', action='store_const', dest='print_dir',
+        const='print_build', help="Prints out the expanded archive path for a spec.")
 
     subparser.add_argument(
         'specs', nargs=argparse.REMAINDER, help="specs of packages to stage")
@@ -64,14 +59,14 @@
 
     if args.print_dir:
         if len(specs) != 1:
-            tty.die("--stage-dir and --build-dir options only take one spec.")
+            tty.die("--print-stage-dir and --print-build-dir options only take one spec.")
 
         spec = specs[0]
         pkg = spack.db.get(spec)
 
-        if args.print_dir == 'stage':
+        if args.print_dir == 'print_stage':
             print pkg.stage.path
-        elif args.print_dir == 'build':
+        elif args.print_dir == 'print_build':
             if not os.listdir(pkg.stage.path):
                 tty.die("Stage directory is empty.  Run this first:",
                         "spack stage " + " ".join(args.specs))
