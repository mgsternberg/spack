##############################################################################
# Copyright (c) 2013-2016, Lawrence Livermore National Security, LLC.
# Produced at the Lawrence Livermore National Laboratory.
#
# This file is part of Spack.
# Created by Todd Gamblin, tgamblin@llnl.gov, All rights reserved.
# LLNL-CODE-647188
#
# For details, see https://github.com/llnl/spack
# Please also see the LICENSE file for our notice and the LGPL.
#
# This program is free software; you can redistribute it and/or modify
# it under the terms of the GNU Lesser General Public License (as
# published by the Free Software Foundation) version 2.1, February 1999.
#
# This program is distributed in the hope that it will be useful, but
# WITHOUT ANY WARRANTY; without even the IMPLIED WARRANTY OF
# MERCHANTABILITY or FITNESS FOR A PARTICULAR PURPOSE. See the terms and
# conditions of the GNU Lesser General Public License for more details.
#
# You should have received a copy of the GNU Lesser General Public
# License along with this program; if not, write to the Free Software
# Foundation, Inc., 59 Temple Place, Suite 330, Boston, MA 02111-1307 USA
##############################################################################
import sys

import llnl.util.tty as tty
import nose
import spack
from llnl.util.filesystem import join_path
from llnl.util.tty.colify import colify
from spack.test.tally_plugin import Tally
"""Names of tests to be included in Spack's test suite"""
<<<<<<< HEAD
test_names = ['versions',
              'url_parse',
              'url_substitution',
              'packages',
              'stage',
              'spec_syntax',
              'spec_semantics',
              'spec_dag',
              'concretize',
              'multimethod',
              'install',
              'package_sanity',
              'config',
              'directory_layout',
              'pattern',
              'python_version',
              'git_fetch',
              'svn_fetch',
              'hg_fetch',
              'mirror',
              'url_extrapolate',
              'cc',
              'link_tree',
              'spec_yaml',
              'optional_deps',
              'make_executable',
              'configure_guess',
              'unit_install',
              'lock',
              'database',
              'namespace_trie',
              'yaml',
              'sbang',
              'environment',
              'cmd.uninstall',
              'package_hash']
=======

test_names = [
    'architecture', 'versions', 'url_parse', 'url_substitution', 'packages',
    'stage', 'spec_syntax', 'spec_semantics', 'spec_dag', 'concretize',
    'multimethod', 'install', 'package_sanity', 'config', 'directory_layout',
    'pattern', 'python_version', 'git_fetch', 'svn_fetch', 'hg_fetch',
    'mirror', 'modules', 'url_extrapolate', 'cc', 'link_tree', 'spec_yaml',
    'optional_deps', 'make_executable', 'build_system_guess', 'lock',
    'database', 'namespace_trie', 'yaml', 'sbang', 'environment', 'cmd.find',
    'cmd.uninstall', 'cmd.test_install', 'cmd.test_compiler_cmd',
    'cmd.module'
]
>>>>>>> 098af179


def list_tests():
    """Return names of all tests that can be run for Spack."""
    return test_names


def run(names, outputDir, verbose=False):
    """Run tests with the supplied names.  Names should be a list.  If
       it's empty, run ALL of Spack's tests."""
    if not names:
        names = test_names
    else:
        for test in names:
            if test not in test_names:
                tty.error("%s is not a valid spack test name." % test,
                          "Valid names are:")
                colify(sorted(test_names), indent=4)
                sys.exit(1)

    tally = Tally()
    for test in names:
        module = 'spack.test.' + test
        print(module)

        tty.msg("Running test: %s" % test)

        runOpts = ["--with-%s" % spack.test.tally_plugin.Tally.name]

        if outputDir:
            xmlOutputFname = "unittests-{0}.xml".format(test)
            xmlOutputPath = join_path(outputDir, xmlOutputFname)
            runOpts += ["--with-xunit",
                        "--xunit-file={0}".format(xmlOutputPath)]
        argv = [""] + runOpts + [module]
        nose.run(argv=argv, addplugins=[tally])

    succeeded = not tally.failCount and not tally.errorCount
    tty.msg("Tests Complete.", "%5d tests run" % tally.numberOfTestsRun,
            "%5d failures" % tally.failCount, "%5d errors" % tally.errorCount)

    if succeeded:
        tty.info("OK", format='g')
    else:
        tty.info("FAIL", format='r')
        sys.exit(1)<|MERGE_RESOLUTION|>--- conflicted
+++ resolved
@@ -31,44 +31,6 @@
 from llnl.util.tty.colify import colify
 from spack.test.tally_plugin import Tally
 """Names of tests to be included in Spack's test suite"""
-<<<<<<< HEAD
-test_names = ['versions',
-              'url_parse',
-              'url_substitution',
-              'packages',
-              'stage',
-              'spec_syntax',
-              'spec_semantics',
-              'spec_dag',
-              'concretize',
-              'multimethod',
-              'install',
-              'package_sanity',
-              'config',
-              'directory_layout',
-              'pattern',
-              'python_version',
-              'git_fetch',
-              'svn_fetch',
-              'hg_fetch',
-              'mirror',
-              'url_extrapolate',
-              'cc',
-              'link_tree',
-              'spec_yaml',
-              'optional_deps',
-              'make_executable',
-              'configure_guess',
-              'unit_install',
-              'lock',
-              'database',
-              'namespace_trie',
-              'yaml',
-              'sbang',
-              'environment',
-              'cmd.uninstall',
-              'package_hash']
-=======
 
 test_names = [
     'architecture', 'versions', 'url_parse', 'url_substitution', 'packages',
@@ -79,9 +41,8 @@
     'optional_deps', 'make_executable', 'build_system_guess', 'lock',
     'database', 'namespace_trie', 'yaml', 'sbang', 'environment', 'cmd.find',
     'cmd.uninstall', 'cmd.test_install', 'cmd.test_compiler_cmd',
-    'cmd.module'
+    'cmd.module', 'package_hash'
 ]
->>>>>>> 098af179
 
 
 def list_tests():
