--- conflicted
+++ resolved
@@ -908,12 +908,18 @@
         """
         Return a hash of the entire spec DAG, including connectivity.
         """
-<<<<<<< HEAD
-        yaml_text = yaml.dump(
-            self.to_node_dict(hash_function=lambda s: s.dag_hash()), 
-            default_flow_style=True, width=sys.maxint)
-        sha = hashlib.sha1(yaml_text)
-        return base64.b32encode(sha.digest()).lower()[:length]
+        if self._hash:
+            return self._hash[:length]
+        else:
+            # XXX(deptype): ignore 'build' dependencies here
+            yaml_text = yaml.dump(
+                self.to_node_dict(hash_function=lambda s: s.dag_hash()), 
+                default_flow_style=True, width=sys.maxint)
+            sha = hashlib.sha1(yaml_text)
+            b32_hash = base64.b32encode(sha.digest()).lower()[:length]
+            if self.concrete:
+                self._hash = b32_hash
+            return b32_hash
 
 
     def full_hash(self, length=None):
@@ -930,28 +936,7 @@
         
         return self._full_hash[:length]
 
-
     def to_node_dict(self, hash_function):
-        d = {
-            'variants' : dict(
-                (name,v.enabled) for name, v in self.variants.items()),
-            'arch' : self.architecture,
-            'dependencies' : dict((d, hash_function(self.dependencies[d]))
-                                  for d in sorted(self.dependencies))
-=======
-        if self._hash:
-            return self._hash[:length]
-        else:
-            # XXX(deptype): ignore 'build' dependencies here
-            yaml_text = yaml.dump(
-                self.to_node_dict(), default_flow_style=True, width=sys.maxint)
-            sha = hashlib.sha1(yaml_text)
-            b32_hash = base64.b32encode(sha.digest()).lower()[:length]
-            if self.concrete:
-                self._hash = b32_hash
-            return b32_hash
-
-    def to_node_dict(self):
         params = dict((name, v.value) for name, v in self.variants.items())
         params.update(dict((name, value)
                       for name, value in self.compiler_flags.items()))
@@ -961,10 +946,10 @@
             'arch': self.architecture,
             'dependencies': dict(
                 (name, {
-                    'hash': dspec.spec.dag_hash(),
+                    'hash': hash_function(dspec.spec),
                     'type': [str(s) for s in dspec.deptypes]})
                 for name, dspec in deps.items())
->>>>>>> 098af179
+
         }
 
         # Older concrete specs do not have a namespace.  Omit for
@@ -989,19 +974,14 @@
 
     def to_yaml(self, stream=None):
         node_list = []
-<<<<<<< HEAD
         # Note that yaml for un-concretized specs will never be written to an
         # installation directory checked by the DB, so reference errors will not
         # occur. This uses full_hash when available and otherwise (i.e. if not
         # concrete) falls back on dag_hash (to allow converting unconcretized
         # specs to yaml and reading them back)
         hash_function = lambda x: x.full_hash() if x.concrete else x.dag_hash()
-        for s in self.traverse(order='pre'):
+        for s in self.traverse(order='pre', deptype=('link', 'run')):
             node = s.to_node_dict(hash_function)
-=======
-        for s in self.traverse(order='pre', deptype=('link', 'run')):
-            node = s.to_node_dict()
->>>>>>> 098af179
             node[s.name]['hash'] = s.dag_hash()
             node[s.name]['full_hash'] = s.full_hash() if self.concrete else None
             node_list.append(node)
